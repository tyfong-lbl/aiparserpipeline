--- conflicted
+++ resolved
@@ -187,14 +187,8 @@
     home_path = Path.home()
     excel_path = Path(home_path,"code/aiparserpipeline/diagnostics/Solar_Project_Tracker_ITexamples_2022_noPDFs_250521smalltest.xlsx")
     api_key = os.environ.get('CBORG_API_KEY')
-<<<<<<< HEAD
-    api_url = "https://api.cborg.lbl.gov"
     model = 'lbl/llama' #lbl/cborg-chat:latest' # option list found here: https://cborg.lbl.gov/models/
-    #model = 'google/gemini-pro'
-=======
     api_url = "https://api-local.cborg.lbl.gov"
-    model = 'lbl/cborg-deepthought:latest' #lbl/cborg-chat:latest' # option list found here: https://cborg.lbl.gov/models/
->>>>>>> 87b79105
     prompt_directory = Path(__file__).resolve().parent / 'test_prompts'
     output_dir = Path(__file__).resolve().parent / 'results'
     checkpoint_dir = Path(__file__).resolve().parent / 'checkpoints'
